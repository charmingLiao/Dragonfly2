--- conflicted
+++ resolved
@@ -20,15 +20,6 @@
 	"d7y.io/dragonfly/v2/cdn/config"
 )
 
-<<<<<<< HEAD
-// GenCDNPeerID generate peerID of task
-// It consists of hostname, taskID and CDN
-func GenCDNPeerID(taskID string) string {
-	return fmt.Sprintf("%s-%s_%s", iputils.HostName, taskID, "CDN")
-}
-
-=======
->>>>>>> 5010ae10
 // ComputePieceSize computes the piece size with specified fileLength.
 //
 // If the fileLength<0, which means failed to get fileLength
