/*
 *     Copyright 2020 The Dragonfly Authors
 *
 * Licensed under the Apache License, Version 2.0 (the "License");
 * you may not use this file except in compliance with the License.
 * You may obtain a copy of the License at
 *
 *      http://www.apache.org/licenses/LICENSE-2.0
 *
 * Unless required by applicable law or agreed to in writing, software
 * distributed under the License is distributed on an "AS IS" BASIS,
 * WITHOUT WARRANTIES OR CONDITIONS OF ANY KIND, either express or implied.
 * See the License for the specific language governing permissions and
 * limitations under the License.
 */

package rpcserver

import (
	"context"
	"fmt"

	"go.opentelemetry.io/otel"
	"go.opentelemetry.io/otel/trace"
	"google.golang.org/grpc"

	"d7y.io/dragonfly/v2/cdn/config"
	"d7y.io/dragonfly/v2/cdn/supervisor"
	"d7y.io/dragonfly/v2/cdn/supervisor/task"
	"d7y.io/dragonfly/v2/internal/dferrors"
	logger "d7y.io/dragonfly/v2/internal/dflog"
	"d7y.io/dragonfly/v2/internal/idgen"
	"d7y.io/dragonfly/v2/pkg/rpc/base"
	"d7y.io/dragonfly/v2/pkg/rpc/cdnsystem"
	cdnserver "d7y.io/dragonfly/v2/pkg/rpc/cdnsystem/server"
	"d7y.io/dragonfly/v2/pkg/source"
	"d7y.io/dragonfly/v2/pkg/util/hostutils"
)

var tracer = otel.Tracer("cdn-server")

type server struct {
	rpcServer *grpc.Server
	cfg       *config.Config
	service   supervisor.CDNService
}

// New returns a new Manager Object.
func New(cfg *config.Config, cdnService supervisor.CDNService, opts ...grpc.ServerOption) (*grpc.Server, error) {
	svr := &server{
		service: cdnService,
		cfg:     cfg,
	}

	svr.rpcServer = cdnserver.New(svr, opts...)
	return svr.rpcServer, nil
}

func (css *server) ObtainSeeds(ctx context.Context, req *cdnsystem.SeedRequest, psc chan<- *cdnsystem.PieceSeed) (err error) {
	var span trace.Span
	ctx, span = tracer.Start(ctx, config.SpanObtainSeeds, trace.WithSpanKind(trace.SpanKindServer))
	defer span.End()
	span.SetAttributes(config.AttributeObtainSeedsRequest.String(req.String()))
	span.SetAttributes(config.AttributeTaskID.String(req.TaskId))
	logger.Infof("obtain seeds request: %#v", req)
	defer func() {
		if r := recover(); r != nil {
			err = dferrors.Newf(base.Code_UnknownError, "obtain task(%s) seeds encounter an panic: %v", req.TaskId, r)
			span.RecordError(err)
			logger.WithTaskID(req.TaskId).Errorf("%v", err)
		}
		logger.Infof("seeds task %s result success: %t", req.TaskId, err == nil)
	}()
	// register seed task
	pieceChan, err := css.service.RegisterSeedTask(ctx, task.NewSeedTask(req.TaskId, req.Url, req.UrlMeta))
	if err != nil {
		if supervisor.IsResourcesLacked(err) {
			err = dferrors.Newf(base.Code_ResourceLacked, "resources lacked for task(%s): %v", req.TaskId, err)
			span.RecordError(err)
			return err
		}
		err = dferrors.Newf(base.Code_CDNTaskRegistryFail, "failed to register seed task(%s): %v", req.TaskId, err)
		span.RecordError(err)
		return err
	}
	peerID := idgen.CDNPeerID(css.cfg.AdvertiseIP)
	hostID := idgen.CDNHostID(hostutils.FQDNHostname, int32(css.cfg.ListenPort))
	for piece := range pieceChan {
		psc <- &cdnsystem.PieceSeed{
			PeerId:   peerID,
			HostUuid: hostID,
			PieceInfo: &base.PieceInfo{
				PieceNum:    int32(piece.PieceNum),
				RangeStart:  piece.PieceRange.StartIndex,
				RangeSize:   piece.PieceLen,
				PieceMd5:    piece.PieceMd5,
				PieceOffset: piece.OriginRange.StartIndex,
				PieceStyle:  piece.PieceStyle,
			},
			Done:            false,
			ContentLength:   source.UnKnownSourceFileLen,
			TotalPieceCount: task.UnknownTotalPieceCount,
		}
	}
	seedTask, err := css.service.GetSeedTask(req.TaskId)
	if err != nil {
		err = dferrors.Newf(base.Code_CDNError, "failed to get task(%s): %v", req.TaskId, err)
		if task.IsTaskNotFound(err) {
			err = dferrors.Newf(base.Code_CDNTaskNotFound, "failed to get task(%s): %v", req.TaskId, err)
			span.RecordError(err)
			return err
		}
		err = dferrors.Newf(base.Code_CDNError, "failed to get task(%s): %v", req.TaskId, err)
		span.RecordError(err)
		return err
	}
	if !seedTask.IsSuccess() {
		err = dferrors.Newf(base.Code_CDNTaskDownloadFail, "task(%s) status error , status: %s", req.TaskId, seedTask.CdnStatus)
		span.RecordError(err)
		return err
	}
	psc <- &cdnsystem.PieceSeed{
		PeerId:          peerID,
		HostUuid:        hostID,
		Done:            true,
		ContentLength:   seedTask.SourceFileLength,
		TotalPieceCount: seedTask.TotalPieceCount,
	}
	return nil
}

func (css *server) GetPieceTasks(ctx context.Context, req *base.PieceTaskRequest) (piecePacket *base.PiecePacket, err error) {
	var span trace.Span
	_, span = tracer.Start(ctx, config.SpanGetPieceTasks, trace.WithSpanKind(trace.SpanKindServer))
	defer span.End()
	span.SetAttributes(config.AttributeGetPieceTasksRequest.String(req.String()))
	span.SetAttributes(config.AttributeTaskID.String(req.TaskId))
	logger.Infof("get piece tasks: %+v", req)
	defer func() {
		if r := recover(); r != nil {
			err = dferrors.Newf(base.Code_UnknownError, "get task(%s) piece tasks encounter an panic: %v", req.TaskId, r)
			span.RecordError(err)
			logger.WithTaskID(req.TaskId).Errorf("get piece tasks failed: %v", err)
		}
		logger.WithTaskID(req.TaskId).Infof("get piece tasks result success: %t", err == nil)
	}()
<<<<<<< HEAD
	logger.Infof("get piece tasks: %+v", req)
	seedTask, err := css.service.GetSeedTask(req.TaskId)
=======
	logger.Infof("get piece tasks: %#v", req)
	task, err := css.taskMgr.Get(req.TaskId)
>>>>>>> d063ef24
	if err != nil {
		if task.IsTaskNotFound(err) {
			err = dferrors.Newf(base.Code_CDNTaskNotFound, "failed to get task(%s): %v", req.TaskId, err)
			span.RecordError(err)
			return nil, err
		}
		err = dferrors.Newf(base.Code_CDNError, "failed to get task(%s): %v", req.TaskId, err)
		span.RecordError(err)
		return nil, err
	}
	if seedTask.IsError() {
		err = dferrors.Newf(base.Code_CDNTaskDownloadFail, "task(%s) status is FAIL, cdnStatus: %s", seedTask.ID, seedTask.CdnStatus)
		span.RecordError(err)
		return nil, err
	}
	pieces, err := css.service.GetSeedPieces(req.TaskId)
	if err != nil {
		err = dferrors.Newf(base.Code_CDNError, "failed to get pieces of task(%s) from cdn: %v", seedTask.ID, err)
		span.RecordError(err)
		return nil, err
	}
	pieceInfos := make([]*base.PieceInfo, 0)
	var count uint32 = 0
	for _, piece := range pieces {
		if piece.PieceNum >= req.StartNum && (count < req.Limit || req.Limit <= 0) {
			p := &base.PieceInfo{
				PieceNum:    int32(piece.PieceNum),
				RangeStart:  piece.PieceRange.StartIndex,
				RangeSize:   piece.PieceLen,
				PieceMd5:    piece.PieceMd5,
				PieceOffset: piece.OriginRange.StartIndex,
				PieceStyle:  piece.PieceStyle,
			}
			pieceInfos = append(pieceInfos, p)
			count++
		}
	}
	pp := &base.PiecePacket{
		TaskId:        req.TaskId,
		DstPid:        req.DstPid,
		DstAddr:       fmt.Sprintf("%s:%d", css.cfg.AdvertiseIP, css.cfg.DownloadPort),
		PieceInfos:    pieceInfos,
		TotalPiece:    seedTask.TotalPieceCount,
		ContentLength: seedTask.SourceFileLength,
		PieceMd5Sign:  seedTask.PieceMd5Sign,
	}
	span.SetAttributes(config.AttributePiecePacketResult.String(pp.String()))
	return pp, nil
}<|MERGE_RESOLUTION|>--- conflicted
+++ resolved
@@ -135,7 +135,7 @@
 	defer span.End()
 	span.SetAttributes(config.AttributeGetPieceTasksRequest.String(req.String()))
 	span.SetAttributes(config.AttributeTaskID.String(req.TaskId))
-	logger.Infof("get piece tasks: %+v", req)
+	logger.Infof("get piece tasks: %#v", req)
 	defer func() {
 		if r := recover(); r != nil {
 			err = dferrors.Newf(base.Code_UnknownError, "get task(%s) piece tasks encounter an panic: %v", req.TaskId, r)
@@ -144,13 +144,8 @@
 		}
 		logger.WithTaskID(req.TaskId).Infof("get piece tasks result success: %t", err == nil)
 	}()
-<<<<<<< HEAD
-	logger.Infof("get piece tasks: %+v", req)
+	logger.Infof("get piece tasks: %#v", req)
 	seedTask, err := css.service.GetSeedTask(req.TaskId)
-=======
-	logger.Infof("get piece tasks: %#v", req)
-	task, err := css.taskMgr.Get(req.TaskId)
->>>>>>> d063ef24
 	if err != nil {
 		if task.IsTaskNotFound(err) {
 			err = dferrors.Newf(base.Code_CDNTaskNotFound, "failed to get task(%s): %v", req.TaskId, err)
