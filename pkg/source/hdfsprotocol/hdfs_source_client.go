/*
 *     Copyright 2020 The Dragonfly Authors
 *
 * Licensed under the Apache License, Version 2.0 (the "License");
 * you may not use this file except in compliance with the License.
 * You may obtain a copy of the License at
 *
 *      http://www.apache.org/licenses/LICENSE-2.0
 *
 * Unless required by applicable law or agreed to in writing, software
 * distributed under the License is distributed on an "AS IS" BASIS,
 * WITHOUT WARRANTIES OR CONDITIONS OF ANY KIND, either express or implied.
 * See the License for the specific language governing permissions and
 * limitations under the License.
 */

package hdfsprotocol

import (
	"bytes"
	"io"
	"net/url"
	"os/user"
	"strings"
	"sync"
	"time"

<<<<<<< HEAD
	"d7y.io/dragonfly/v2/cdn/types"
	"d7y.io/dragonfly/v2/pkg/util/rangeutils"
	"d7y.io/dragonfly/v2/pkg/util/timeutils"
=======
	"github.com/colinmarc/hdfs/v2"
	"github.com/go-http-utils/headers"
>>>>>>> 5010ae10
	"github.com/pkg/errors"

	"d7y.io/dragonfly/v2/pkg/source"
	"d7y.io/dragonfly/v2/pkg/util/rangeutils"
)

const (
	HDFSClient = "hdfs"
)
const (
	// hdfsUseDataNodeHostName set hdfs client whether user hostname connect to datanode
	hdfsUseDataNodeHostName = "dfs.client.use.datanode.hostname"
	// hdfsUseDataNodeHostNameValue set value is true
	hdfsUseDataNodeHostNameValue = "true"
)

func init() {
	source.Register(HDFSClient, newHDFSSourceClient(), adapter)
}

func adapter(request *source.Request) *source.Request {
	clonedRequest := request.Clone(request.Context())
	return clonedRequest
}

// hdfsSourceClient is an implementation of the interface of SourceClient.
type hdfsSourceClient struct {
	sync.RWMutex
	clientMap map[string]*hdfs.Client
}

// hdfsFileReaderClose is a combination object of the  io.LimitedReader and io.Closer
type hdfsFileReaderClose struct {
	limited io.Reader
	c       io.Closer
	buf     *bytes.Buffer
}

func newHdfsFileReaderClose(r io.Reader, n int64, c io.Closer) io.ReadCloser {
	return &hdfsFileReaderClose{
		limited: io.LimitReader(r, n),
		c:       c,
		buf:     bytes.NewBuffer(make([]byte, 512)),
	}
}

type HDFSSourceClientOption func(p *hdfsSourceClient)

func (h *hdfsSourceClient) GetContentLength(request *source.Request) (int64, error) {
	hdfsClient, path, err := h.getHDFSClientAndPath(request.URL)
	if err != nil {
		return types.UnKnownSourceFileLen, err
	}
	info, err := hdfsClient.Stat(path)
	if err != nil {
		return types.UnKnownSourceFileLen, err
	}
	return info.Size(), nil
}

func (h *hdfsSourceClient) IsSupportRange(request *source.Request) (bool, error) {
	hdfsClient, path, err := h.getHDFSClientAndPath(request.URL)
	if err != nil {
		return false, err
	}
	_, err = hdfsClient.Stat(path)
	if err != nil {
		return false, err
	}
	return true, nil
}

func (h *hdfsSourceClient) IsExpired(request *source.Request, info *source.ExpireInfo) (bool, error) {
	hdfsClient, path, err := h.getHDFSClientAndPath(request.URL)
	if err != nil {
		return false, err
	}

	fileInfo, err := hdfsClient.Stat(path)
	if err != nil {
		return false, err
	}
	return fileInfo.ModTime().Format(source.LastModifiedLayout) != info.LastModified, nil
}

func (h *hdfsSourceClient) Download(request *source.Request) (io.ReadCloser, error) {
	hdfsClient, path, err := h.getHDFSClientAndPath(request.URL)
	if err != nil {
		return nil, err
	}
	hdfsFile, err := hdfsClient.Open(path)
	if err != nil {
		return nil, err
	}

	// default read all data when rang is nil
	var limitReadN = hdfsFile.Stat().Size()

	if request.Header.Get(source.Range) != "" {
		requestRange, err := rangeutils.ParseRange(request.Header.Get(source.Range))
		if err != nil {
			return nil, err
		}
		_, err = hdfsFile.Seek(int64(requestRange.StartIndex), 0)
		if err != nil {
			hdfsFile.Close()
			return nil, err
		}
		limitReadN = int64(requestRange.EndIndex - requestRange.StartIndex)
	}

	return newHdfsFileReaderClose(hdfsFile, limitReadN, hdfsFile), nil
}

func (h *hdfsSourceClient) DownloadWithExpireInfo(request *source.Request) (io.ReadCloser, *source.ExpireInfo, error) {

	hdfsClient, path, err := h.getHDFSClientAndPath(request.URL)
	if err != nil {
		return nil, nil, err
	}

	hdfsFile, err := hdfsClient.Open(path)
	if err != nil {
		return nil, nil, err
	}

	fileInfo := hdfsFile.Stat()

	// default read all data when rang is nil
	var limitReadN = fileInfo.Size()

	if request.Header.Get(source.Range) != "" {
		requestRange, err := rangeutils.ParseRange(request.Header.Get(source.Range))
		if err != nil {
			return nil, nil, err
		}
		_, err = hdfsFile.Seek(int64(requestRange.StartIndex), 0)
		if err != nil {
			hdfsFile.Close()
			return nil, nil, err
		}
		limitReadN = int64(requestRange.EndIndex - requestRange.StartIndex)
	}
	return newHdfsFileReaderClose(hdfsFile, limitReadN, hdfsFile), &source.ExpireInfo{
		LastModified: timeutils.Format(fileInfo.ModTime()),
	}, nil
}

func (h *hdfsSourceClient) GetLastModifiedMillis(request *source.Request) (int64, error) {

	hdfsClient, path, err := h.getHDFSClientAndPath(request.URL)
	if err != nil {
		return -1, err
	}

	info, err := hdfsClient.Stat(path)
	if err != nil {
		return -1, err
	}

	return info.ModTime().UnixNano() / time.Millisecond.Nanoseconds(), nil
}

// getHDFSClient return hdfs client
func (h *hdfsSourceClient) getHDFSClient(url *url.URL) (*hdfs.Client, error) {
	// get client for map
	h.RWMutex.RLock()
	if client, ok := h.clientMap[url.Host]; ok {
		h.RWMutex.RUnlock()
		return client, nil
	}
	h.RWMutex.RUnlock()

	// create client option
	options := hdfs.ClientOptionsFromConf(map[string]string{
		hdfsUseDataNodeHostName: hdfsUseDataNodeHostNameValue,
	})
	options.Addresses = strings.Split(url.Host, ",")
	u, err := user.Current()
	if err != nil {
		return nil, err
	}
	options.User = u.Username

	// create hdfs client and put map
	h.RWMutex.Lock()
	client, err := hdfs.NewClient(options)
	if err != nil {
		h.RWMutex.Unlock()
		return nil, err
	}
	h.clientMap[url.Host] = client
	h.RWMutex.Unlock()
	return client, err
}

// getHDFSClientAndPath return client and path
func (h *hdfsSourceClient) getHDFSClientAndPath(url *url.URL) (*hdfs.Client, string, error) {
	client, err := h.getHDFSClient(url)
	if err != nil {
		return nil, "", errors.Errorf("hdfs create client failed, url is %s", url)
	}
	return client, url.Path, nil
}

func newHDFSSourceClient(opts ...HDFSSourceClientOption) *hdfsSourceClient {
	sourceClient := &hdfsSourceClient{
		clientMap: make(map[string]*hdfs.Client),
	}
	for i := range opts {
		opts[i](sourceClient)
	}
	return sourceClient
}

var _ source.ResourceClient = (*hdfsSourceClient)(nil)

func (rc *hdfsFileReaderClose) Read(p []byte) (n int, err error) {
	return rc.limited.Read(p)
}

func (rc *hdfsFileReaderClose) Close() error {
	return rc.c.Close()
}

func (rc *hdfsFileReaderClose) WriteTo(w io.Writer) (n int64, err error) {
	_, err = rc.limited.Read(rc.buf.Bytes())
	if err != nil {
		return -1, err
	}
	return rc.buf.WriteTo(w)
}<|MERGE_RESOLUTION|>--- conflicted
+++ resolved
@@ -18,6 +18,7 @@
 
 import (
 	"bytes"
+	"context"
 	"io"
 	"net/url"
 	"os/user"
@@ -25,14 +26,8 @@
 	"sync"
 	"time"
 
-<<<<<<< HEAD
-	"d7y.io/dragonfly/v2/cdn/types"
-	"d7y.io/dragonfly/v2/pkg/util/rangeutils"
-	"d7y.io/dragonfly/v2/pkg/util/timeutils"
-=======
 	"github.com/colinmarc/hdfs/v2"
 	"github.com/go-http-utils/headers"
->>>>>>> 5010ae10
 	"github.com/pkg/errors"
 
 	"d7y.io/dragonfly/v2/pkg/source"
