--- conflicted
+++ resolved
@@ -25,20 +25,11 @@
 	"os"
 	"time"
 
-<<<<<<< HEAD
+	"github.com/go-http-utils/headers"
+
 	"d7y.io/dragonfly/v2/cdn/types"
 	"d7y.io/dragonfly/v2/pkg/source"
-=======
-	"github.com/go-http-utils/headers"
-
-	"d7y.io/dragonfly/v2/cdn/types"
-	"d7y.io/dragonfly/v2/pkg/source"
-	"d7y.io/dragonfly/v2/pkg/util/maputils"
-	"d7y.io/dragonfly/v2/pkg/util/rangeutils"
-	"d7y.io/dragonfly/v2/pkg/util/stringutils"
->>>>>>> 5010ae10
 	"d7y.io/dragonfly/v2/pkg/util/timeutils"
-	"github.com/go-http-utils/headers"
 )
 
 const (
@@ -138,19 +129,11 @@
 	return resp.ContentLength, nil
 }
 
-<<<<<<< HEAD
 func (client *httpSourceClient) IsSupportRange(request *source.Request) (bool, error) {
 	if request.Header.Get(headers.Range) == "" {
 		request.Header.Set(headers.Range, "bytes=0-0")
 	}
 	resp, err := client.doRequest(http.MethodGet, request)
-=======
-func (client *httpSourceClient) IsSupportRange(ctx context.Context, url string, header source.RequestHeader) (bool, error) {
-	copied := maputils.DeepCopy(header)
-	copied[headers.Range] = "bytes=0-0"
-
-	resp, err := client.doRequest(ctx, http.MethodGet, url, copied)
->>>>>>> 5010ae10
 	if err != nil {
 		return false, err
 	}
@@ -158,7 +141,6 @@
 	return resp.StatusCode == http.StatusPartialContent, nil
 }
 
-<<<<<<< HEAD
 func (client *httpSourceClient) IsExpired(request *source.Request, info *source.ExpireInfo) (bool, error) {
 	if info != nil {
 		if request.Header == nil {
@@ -170,24 +152,6 @@
 		if info.ETag != "" {
 			request.Header.Set(headers.IfNoneMatch, info.ETag)
 		}
-=======
-// TODO Consider the situation where there is no last-modified such as baidu
-func (client *httpSourceClient) IsExpired(ctx context.Context, url string, header source.RequestHeader, expireInfo map[string]string) (bool, error) {
-	lastModified := timeutils.UnixMillis(expireInfo[source.LastModified])
-
-	eTag := expireInfo[headers.ETag]
-	if lastModified <= 0 && stringutils.IsBlank(eTag) {
-		return true, nil
-	}
-
-	// set header: header is a reference to map, should not change it
-	copied := maputils.DeepCopy(header)
-	if lastModified > 0 {
-		copied[headers.IfModifiedSince] = expireInfo[headers.LastModified]
-	}
-	if !stringutils.IsBlank(eTag) {
-		copied[headers.IfNoneMatch] = eTag
->>>>>>> 5010ae10
 	}
 	resp, err := client.doRequest(http.MethodGet, request)
 	if err != nil {
